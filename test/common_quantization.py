from __future__ import absolute_import
from __future__ import division
from __future__ import print_function
from __future__ import unicode_literals

r"""Importing this file includes common utility methods and base clases for
checking quantization api and properties of resulting modules.
"""

import torch
import torch.nn.quantized as nnq
import torch.nn.quantized.dynamic as nnqd
from common_utils import TestCase
<<<<<<< HEAD
from torch.quantization import QuantWrapper, QuantStub, DeQuantStub, default_qconfig, \
    add_observer, propagate_qconfig, convert, DEFAULT_DYNAMIC_MODULE_MAPPING
=======
from torch.quantization import QuantWrapper, QuantStub, DeQuantStub, \
    default_qconfig, QConfig, default_observer, default_weight_observer, \
    default_qat_qconfig
>>>>>>> fbc65242

def test_only_eval_fn(model, calib_data):
    r"""
    Default evaluation function takes a torch.utils.data.Dataset or a list of
    input Tensors and run the model on the dataset
    """
    total, correct = 0, 0
    for data, target in calib_data:
        output = model(data)
        _, predicted = torch.max(output, 1)
        total += target.size(0)
        correct += (predicted == target).sum().item()
    return correct / total

_default_loss_fn = torch.nn.CrossEntropyLoss()
def test_only_train_fn(model, train_data, loss_fn=_default_loss_fn):
    r"""
    Default train function takes a torch.utils.data.Dataset and train the model
    on the dataset
    """
    optimizer = torch.optim.Adam(model.parameters(), lr=0.001)
    train_loss, correct, total = 0, 0, 0
    for i in range(10):
        model.train()
        for data, target in train_data:
            optimizer.zero_grad()
            output = model(data)
            loss = loss_fn(output, target)
            loss.backward()
            optimizer.step()
            train_loss += loss.item()
            _, predicted = torch.max(output, 1)
            total += target.size(0)
            correct += (predicted == target).sum().item()
    return train_loss, correct, total

def convert_dynamic(module):
    convert(module, DEFAULT_DYNAMIC_MODULE_MAPPING)

def prepare_dynamic(model, qconfig_dict=None):
    propagate_qconfig(model, qconfig_dict)
    add_observer(model)
    return model

# QuantizationTestCase used as a base class for testing quantization on modules
class QuantizationTestCase(TestCase):
    def setUp(self):
        self.calib_data = [(torch.rand(2, 5, dtype=torch.float), torch.randint(0, 1, (2,), dtype=torch.long)) for _ in range(2)]
        self.train_data = [(torch.rand(2, 5, dtype=torch.float), torch.randint(0, 1, (2,), dtype=torch.long)) for _ in range(2)]
        self.img_data = [(torch.rand(2, 3, 10, 10, dtype=torch.float), torch.randint(0, 1, (2,), dtype=torch.long))
                         for _ in range(2)]

    def checkNoPrepModules(self, module):
        r"""Checks the module does not contain child
            modules for quantization prepration, e.g.
            quant, dequant and observer
        """
        self.assertFalse(hasattr(module, 'quant'))
        self.assertFalse(hasattr(module, 'dequant'))

    def checkHasPrepModules(self, module):
        r"""Checks the module contains child
            modules for quantization prepration, e.g.
            quant, dequant and observer
        """
        self.assertTrue(hasattr(module, 'module'))
        self.assertTrue(hasattr(module, 'quant'))
        self.assertTrue(hasattr(module, 'dequant'))

    def checkObservers(self, module):
        r"""Checks the module or module's leaf descendants
            have observers in preperation for quantization
        """
        if hasattr(module, 'qconfig') and module.qconfig is not None and len(module._modules) == 0:
            self.assertTrue(hasattr(module, 'observer'))
        for child in module.children():
            self.checkObservers(child)

    def checkQuantDequant(self, mod):
        r"""Checks that mod has nn.Quantize and
            nn.DeQuantize submodules inserted
        """
        self.assertEqual(type(mod.quant), nnq.Quantize)
        self.assertEqual(type(mod.dequant), nnq.DeQuantize)

    def checkWrappedQuantizedLinear(self, mod):
        r"""Checks that mod has been swapped for an nnq.Linear
            module, the bias is qint32, and that the module
            has Quantize and DeQuantize submodules
        """
        self.assertEqual(type(mod.module), nnq.Linear)
        self.assertEqual(mod.module.bias.dtype, torch.qint32)
        self.checkQuantDequant(mod)

<<<<<<< HEAD
    def checkDynamicQuantizedLinear(self, mod):
        r"""Checks that mod has been swapped for an nnqd.Linear
            module, the bias is float.
        """
        self.assertEqual(type(mod), nnqd.Linear)
        self.assertEqual(mod.bias.dtype, torch.float)
=======
    def checkQuantizedLinear(self, mod):
        self.assertEqual(type(mod), nnq.Linear)
        self.assertEqual(mod.bias.dtype, torch.qint32)
>>>>>>> fbc65242

    def checkLinear(self, mod):
        self.assertEqual(type(mod), torch.nn.Linear)


# Below are a series of neural net models to use in testing quantization
class SingleLayerLinearModel(torch.nn.Module):
    def __init__(self):
        super(SingleLayerLinearModel, self).__init__()
        self.qconfig = default_qconfig
        self.fc1 = QuantWrapper(torch.nn.Linear(5, 5).to(dtype=torch.float))

    def forward(self, x):
        x = self.fc1(x)
        return x

class TwoLayerLinearModel(torch.nn.Module):
    def __init__(self):
        super(TwoLayerLinearModel, self).__init__()
        self.fc1 = torch.nn.Linear(5, 8).to(dtype=torch.float)
        self.fc2 = torch.nn.Linear(8, 5).to(dtype=torch.float)

    def forward(self, x):
        x = self.fc1(x)
        x = self.fc2(x)
        return x

class AnnotatedTwoLayerLinearModel(torch.nn.Module):
    def __init__(self):
        super(AnnotatedTwoLayerLinearModel, self).__init__()
        self.fc1 = torch.nn.Linear(5, 8).to(dtype=torch.float)
        self.fc2 = QuantWrapper(torch.nn.Linear(8, 5).to(dtype=torch.float))
        self.fc2.qconfig = default_qconfig

    def forward(self, x):
        x = self.fc1(x)
        x = self.fc2(x)
        return x

class LinearReluModel(torch.nn.Module):
    def __init__(self):
        super(LinearReluModel, self).__init__()
        self.fc = torch.nn.Linear(5, 5).to(dtype=torch.float)
        self.relu = torch.nn.ReLU()

    def forward(self, x):
        x = self.relu(self.fc(x))
        return x

class NestedModel(torch.nn.Module):
    def __init__(self):
        super(NestedModel, self).__init__()
        self.sub1 = LinearReluModel()
        self.sub2 = TwoLayerLinearModel()
        self.fc3 = torch.nn.Linear(5, 5).to(dtype=torch.float)

    def forward(self, x):
        x = self.sub1(x)
        x = self.sub2(x)
        x = self.fc3(x)
        return x

class AnnotatedNestedModel(torch.nn.Module):
    def __init__(self):
        super(AnnotatedNestedModel, self).__init__()
        self.sub1 = LinearReluModel()
        self.sub2 = TwoLayerLinearModel()
        self.fc3 = QuantWrapper(torch.nn.Linear(5, 5).to(dtype=torch.float))
        self.fc3.qconfig = default_qconfig
        self.sub2.fc1 = QuantWrapper(self.sub2.fc1)
        self.sub2.fc1.qconfig = default_qconfig

    def forward(self, x):
        x = self.sub1(x)
        x = self.sub2(x)
        x = self.fc3(x)
        return x

class AnnotatedSubNestedModel(torch.nn.Module):
    def __init__(self):
        super(AnnotatedSubNestedModel, self).__init__()
        self.sub1 = LinearReluModel()
        self.sub2 = QuantWrapper(TwoLayerLinearModel())
        self.fc3 = QuantWrapper(torch.nn.Linear(5, 5).to(dtype=torch.float))
        self.fc3.qconfig = default_qconfig
        self.sub2.qconfig = default_qconfig

    def forward(self, x):
        x = self.sub1(x)
        x = self.sub2(x)
        x = self.fc3(x)
        return x

class AnnotatedCustomConfigNestedModel(torch.nn.Module):
    def __init__(self):
        super(AnnotatedCustomConfigNestedModel, self).__init__()
        self.sub1 = LinearReluModel()
        self.sub2 = TwoLayerLinearModel()
        self.fc3 = QuantWrapper(torch.nn.Linear(5, 5).to(dtype=torch.float))
        self.fc3.qconfig = default_qconfig
        self.sub2.qconfig = default_qconfig

        custom_options = {
            'dtype': torch.quint8,
            'qscheme': torch.per_tensor_affine
        }
        custom_qconfig = QConfig(weight=default_weight_observer(),
                                 activation=default_observer(**custom_options))
        self.sub2.fc1.qconfig = custom_qconfig

        self.sub2.fc1 = QuantWrapper(self.sub2.fc1)
        self.sub2.fc2 = QuantWrapper(self.sub2.fc2)

    def forward(self, x):
        x = self.sub1(x)
        x = self.sub2(x)
        x = self.fc3(x)
        return x

class QuantSubModel(torch.nn.Module):
    def __init__(self):
        super(QuantSubModel, self).__init__()
        self.sub1 = LinearReluModel()
        self.sub2 = QuantWrapper(TwoLayerLinearModel())
        self.sub2.qconfig = default_qconfig
        self.fc3 = torch.nn.Linear(5, 5).to(dtype=torch.float)
        self.fc3.qconfig = default_qconfig

    def forward(self, x):
        x = self.sub1(x)
        x = self.sub2(x)
        x = self.fc3(x)
        return x

class InnerModule(torch.nn.Module):
    def __init__(self):
        super(InnerModule, self).__init__()
        self.fc1 = torch.nn.Linear(5, 8).to(dtype=torch.float)
        self.relu = torch.nn.ReLU()
        self.fc2 = torch.nn.Linear(8, 5).to(dtype=torch.float)

    def forward(self, x):
        return self.relu(self.fc2(self.relu(self.fc1(x))))

class SkipQuantModel(torch.nn.Module):
    r"""We can skip quantization by explicitly
    setting qconfig of a submodule to None
    """
    def __init__(self):
        super(SkipQuantModel, self).__init__()
        self.qconfig = default_qconfig
        self.sub = QuantWrapper(InnerModule())
        self.fc = torch.nn.Linear(5, 5).to(dtype=torch.float)
        # don't quantize this fc
        self.fc.qconfig = None

    def forward(self, x):
        return self.fc(self.sub(x))

class QuantStubModel(torch.nn.Module):
    r"""A Module with manually inserted `QuantStub` and `DeQuantStub`
    """
    def __init__(self):
        super(QuantStubModel, self).__init__()
        self.qconfig = default_qconfig
        self.quant = QuantStub()
        self.dequant = DeQuantStub()
        self.fc = torch.nn.Linear(5, 5).to(dtype=torch.float)

    def forward(self, x):
        x = self.quant(x)
        x = self.fc(x)
        return self.dequant(x)

class ManualLinearQATModel(torch.nn.Module):
    r"""A Module with manually inserted `QuantStub` and `DeQuantStub`
    """
    def __init__(self):
        super(ManualLinearQATModel, self).__init__()
        self.qconfig = default_qat_qconfig
        self.quant = QuantStub()
        self.dequant = DeQuantStub()
        self.fc1 = torch.nn.Linear(5, 1).to(dtype=torch.float)
        self.fc2 = torch.nn.Linear(1, 10).to(dtype=torch.float)

    def forward(self, x):
        x = self.quant(x)
        x = self.fc1(x)
        x = self.fc2(x)
        return self.dequant(x)

class ManualConvLinearQATModel(torch.nn.Module):
    r"""A module with manually inserted `QuantStub` and `DeQuantStub`
    and contains both linear and conv modules
    """
    def __init__(self):
        super(ManualConvLinearQATModel, self).__init__()
        self.qconfig = default_qat_qconfig
        self.quant = QuantStub()
        self.dequant = DeQuantStub()
        self.conv = torch.nn.Conv2d(3, 1, kernel_size=3).to(dtype=torch.float)
        self.fc1 = torch.nn.Linear(64, 10).to(dtype=torch.float)
        self.fc2 = torch.nn.Linear(10, 10).to(dtype=torch.float)

    def forward(self, x):
        x = self.quant(x)
        x = self.conv(x)
        x = x.view(-1, 64).contiguous()
        x = self.fc1(x)
        x = self.fc2(x)
        return self.dequant(x)


class SubModForFusion(torch.nn.Module):
    def __init__(self):
        super(SubModForFusion, self).__init__()
        self.conv = torch.nn.Conv2d(20, 20, 1, bias=None)
        self.bn = torch.nn.BatchNorm2d(20)

    def forward(self, x):
        x = self.conv(x)
        x = self.bn(x)
        return x

class ModForFusion(torch.nn.Module):
    def __init__(self):
        super(ModForFusion, self).__init__()
        self.conv1 = torch.nn.Conv2d(10, 20, 5, bias=None)
        self.bn1 = torch.nn.BatchNorm2d(20)
        self.relu1 = torch.nn.ReLU(inplace=False)
        self.sub1 = SubModForFusion()
        self.sub2 = SubModForFusion()

    def forward(self, x):
        x = self.conv1(x)
        x = self.bn1(x)
        x = self.relu1(x)
        x = self.sub1(x)
        x = self.sub2(x)
        return x<|MERGE_RESOLUTION|>--- conflicted
+++ resolved
@@ -11,14 +11,10 @@
 import torch.nn.quantized as nnq
 import torch.nn.quantized.dynamic as nnqd
 from common_utils import TestCase
-<<<<<<< HEAD
-from torch.quantization import QuantWrapper, QuantStub, DeQuantStub, default_qconfig, \
-    add_observer, propagate_qconfig, convert, DEFAULT_DYNAMIC_MODULE_MAPPING
-=======
 from torch.quantization import QuantWrapper, QuantStub, DeQuantStub, \
     default_qconfig, QConfig, default_observer, default_weight_observer, \
-    default_qat_qconfig
->>>>>>> fbc65242
+    default_qat_qconfig, propagate_qconfig, convert, DEFAULT_DYNAMIC_MODULE_MAPPING
+
 
 def test_only_eval_fn(model, calib_data):
     r"""
@@ -60,7 +56,6 @@
 
 def prepare_dynamic(model, qconfig_dict=None):
     propagate_qconfig(model, qconfig_dict)
-    add_observer(model)
     return model
 
 # QuantizationTestCase used as a base class for testing quantization on modules
@@ -113,18 +108,16 @@
         self.assertEqual(mod.module.bias.dtype, torch.qint32)
         self.checkQuantDequant(mod)
 
-<<<<<<< HEAD
+    def checkQuantizedLinear(self, mod):
+        self.assertEqual(type(mod), nnq.Linear)
+        self.assertEqual(mod.bias.dtype, torch.qint32)
+
     def checkDynamicQuantizedLinear(self, mod):
         r"""Checks that mod has been swapped for an nnqd.Linear
             module, the bias is float.
         """
         self.assertEqual(type(mod), nnqd.Linear)
         self.assertEqual(mod.bias.dtype, torch.float)
-=======
-    def checkQuantizedLinear(self, mod):
-        self.assertEqual(type(mod), nnq.Linear)
-        self.assertEqual(mod.bias.dtype, torch.qint32)
->>>>>>> fbc65242
 
     def checkLinear(self, mod):
         self.assertEqual(type(mod), torch.nn.Linear)
@@ -136,6 +129,16 @@
         super(SingleLayerLinearModel, self).__init__()
         self.qconfig = default_qconfig
         self.fc1 = QuantWrapper(torch.nn.Linear(5, 5).to(dtype=torch.float))
+
+    def forward(self, x):
+        x = self.fc1(x)
+        return x
+
+class SingleLayerLinearDynamicModel(torch.nn.Module):
+    def __init__(self):
+        super(SingleLayerLinearDynamicModel, self).__init__()
+        self.qconfig = default_qconfig
+        self.fc1 = torch.nn.Linear(5, 5).to(dtype=torch.float)
 
     def forward(self, x):
         x = self.fc1(x)
