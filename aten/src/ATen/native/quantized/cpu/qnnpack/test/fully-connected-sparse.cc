/*
 * Copyright (c) Facebook, Inc. and its affiliates.
 * All rights reserved.
 *
 * This source code is licensed under the BSD-style license found in the
 * LICENSE file in the root directory of this source tree.
 */

#include <gtest/gtest.h>

#include "fully-connected-sparse-operator-tester.h"

<<<<<<< HEAD
#define SPARSE_OP_TEST(ROW_BS, COL_BS) \
 \
TEST(FULLY_CONNECTED_OP_##ROW_BS ## x ##COL_BS, \
    integration_test_dynamic_prepacked) { \
  FullyConnectedSparseOperatorTester() \
      .batchSize(4) \
      .inputChannels(4) \
      .outputChannels(4) \
      .iterations(3) \
      .rowBlockSize(ROW_BS) \
      .colBlockSize(COL_BS) \
      .testQ8_prepacked(FullyConnectedSparseOperatorTester::Mode::Dynamic); \
} \
 \
TEST(FULLY_CONNECTED_OP_##ROW_BS ## x ##COL_BS, \
    zero_batch_dynamic_prepacked) { \
  FullyConnectedSparseOperatorTester() \
      .batchSize(0) \
      .inputChannels(2) \
      .outputChannels(2) \
      .iterations(1) \
      .rowBlockSize(ROW_BS) \
      .colBlockSize(COL_BS) \
      .testQ8_prepacked(FullyConnectedSparseOperatorTester::Mode::Dynamic); \
} \
 \
TEST(FULLY_CONNECTED_OP_##ROW_BS ## x ##COL_BS, \
    unit_batch_dynamic_prepacked) { \
  FullyConnectedSparseOperatorTester() \
      .batchSize(1) \
      .inputChannels(23) \
      .outputChannels(19) \
      .iterations(3) \
      .rowBlockSize(ROW_BS) \
      .colBlockSize(COL_BS) \
      .testQ8_prepacked(FullyConnectedSparseOperatorTester::Mode::Dynamic); \
} \
 \
TEST(FULLY_CONNECTED_OP_##ROW_BS ## x ##COL_BS, \
    unit_batch_with_qmin_dynamic_prepacked) { \
  FullyConnectedSparseOperatorTester() \
      .batchSize(1) \
      .inputChannels(23) \
      .outputChannels(19) \
      .qmin(128) \
      .iterations(3) \
      .rowBlockSize(ROW_BS) \
      .colBlockSize(COL_BS) \
      .testQ8_prepacked(FullyConnectedSparseOperatorTester::Mode::Dynamic); \
} \
 \
TEST(FULLY_CONNECTED_OP_##ROW_BS ## x ##COL_BS, \
    unit_batch_with_qmax_dynamic_prepacked) { \
  FullyConnectedSparseOperatorTester() \
      .batchSize(1) \
      .inputChannels(23) \
      .outputChannels(19) \
      .qmax(128) \
      .iterations(3) \
      .rowBlockSize(ROW_BS) \
      .colBlockSize(COL_BS) \
      .testQ8_prepacked(FullyConnectedSparseOperatorTester::Mode::Dynamic); \
} \
 \
TEST(FULLY_CONNECTED_OP_##ROW_BS ## x ##COL_BS, \
    unit_batch_with_input_stride_dynamic_prepacked) { \
  FullyConnectedSparseOperatorTester() \
      .batchSize(1) \
      .inputChannels(23) \
      .inputStride(28) \
      .outputChannels(19) \
      .iterations(3) \
      .rowBlockSize(ROW_BS) \
      .colBlockSize(COL_BS) \
      .testQ8_prepacked(FullyConnectedSparseOperatorTester::Mode::Dynamic); \
} \
 \
TEST(FULLY_CONNECTED_OP_##ROW_BS ## x ##COL_BS, \
    unit_batch_with_output_stride_dynamic_prepacked) { \
  FullyConnectedSparseOperatorTester() \
      .batchSize(1) \
      .inputChannels(23) \
      .outputChannels(19) \
      .outputStride(29) \
      .iterations(3) \
      .rowBlockSize(ROW_BS) \
      .colBlockSize(COL_BS) \
      .testQ8_prepacked(FullyConnectedSparseOperatorTester::Mode::Dynamic); \
} \
 \
TEST(FULLY_CONNECTED_OP_##ROW_BS ## x ##COL_BS, \
    small_batch_dynamic_prepacked) { \
  FullyConnectedSparseOperatorTester() \
      .batchSize(12) \
      .inputChannels(23) \
      .outputChannels(19) \
      .iterations(3) \
      .rowBlockSize(ROW_BS) \
      .colBlockSize(COL_BS) \
      .testQ8_prepacked(FullyConnectedSparseOperatorTester::Mode::Dynamic); \
} \
 \
TEST(FULLY_CONNECTED_OP_##ROW_BS ## x ##COL_BS, \
    small_batch_with_qmin_dynamic_prepacked) { \
  FullyConnectedSparseOperatorTester() \
      .batchSize(12) \
      .inputChannels(23) \
      .outputChannels(19) \
      .qmin(128) \
      .iterations(3) \
      .rowBlockSize(ROW_BS) \
      .colBlockSize(COL_BS) \
      .testQ8_prepacked(FullyConnectedSparseOperatorTester::Mode::Dynamic); \
} \
 \
TEST(FULLY_CONNECTED_OP_##ROW_BS ## x ##COL_BS, \
    small_batch_with_qmax_dynamic_prepacked) { \
  FullyConnectedSparseOperatorTester() \
      .batchSize(13) \
      .inputChannels(23) \
      .outputChannels(19) \
      .qmax(128) \
      .iterations(3) \
      .rowBlockSize(ROW_BS) \
      .colBlockSize(COL_BS) \
      .testQ8_prepacked(FullyConnectedSparseOperatorTester::Mode::Dynamic); \
}

SPARSE_OP_TEST(1, 4)
#if CPUINFO_ARCH_ARM || CPUINFO_ARCH_ARM64
SPARSE_OP_TEST(8, 1)
#endif
=======
TEST(FULLY_CONNECTED_SPARSE_OP, integration_test_dynamic) {
  FullyConnectedSparseOperatorTester()
      .batchSize(4)
      .inputChannels(4)
      .outputChannels(4)
      .iterations(3)
      .testQ8(FullyConnectedSparseOperatorTester::Mode::Dynamic);
}

TEST(FULLY_CONNECTED_SPARSE_OP, zero_batch_dynamic) {
  FullyConnectedSparseOperatorTester()
      .batchSize(0)
      .inputChannels(2)
      .outputChannels(2)
      .iterations(1)
      .testQ8(FullyConnectedSparseOperatorTester::Mode::Dynamic);
}

TEST(FULLY_CONNECTED_SPARSE_OP, unit_batch_dynamic) {
  FullyConnectedSparseOperatorTester()
      .batchSize(1)
      .inputChannels(23)
      .outputChannels(19)
      .iterations(3)
      .testQ8(FullyConnectedSparseOperatorTester::Mode::Dynamic);
}

TEST(FULLY_CONNECTED_SPARSE_OP, unit_batch_with_qmin_dynamic) {
  FullyConnectedSparseOperatorTester()
      .batchSize(1)
      .inputChannels(23)
      .outputChannels(19)
      .qmin(128)
      .iterations(3)
      .testQ8(FullyConnectedSparseOperatorTester::Mode::Dynamic);
}

TEST(FULLY_CONNECTED_SPARSE_OP, unit_batch_with_qmax_dynamic) {
  FullyConnectedSparseOperatorTester()
      .batchSize(1)
      .inputChannels(23)
      .outputChannels(19)
      .qmax(128)
      .iterations(3)
      .testQ8(FullyConnectedSparseOperatorTester::Mode::Dynamic);
}

TEST(FULLY_CONNECTED_SPARSE_OP, unit_batch_with_input_stride_dynamic) {
  FullyConnectedSparseOperatorTester()
      .batchSize(1)
      .inputChannels(23)
      .inputStride(28)
      .outputChannels(19)
      .iterations(3)
      .testQ8(FullyConnectedSparseOperatorTester::Mode::Dynamic);
}

TEST(FULLY_CONNECTED_SPARSE_OP, unit_batch_with_output_stride_dynamic) {
  FullyConnectedSparseOperatorTester()
      .batchSize(1)
      .inputChannels(23)
      .outputChannels(19)
      .outputStride(29)
      .iterations(3)
      .testQ8(FullyConnectedSparseOperatorTester::Mode::Dynamic);
}

TEST(FULLY_CONNECTED_SPARSE_OP, small_batch_dynamic) {
  FullyConnectedSparseOperatorTester()
      .batchSize(12)
      .inputChannels(23)
      .outputChannels(19)
      .iterations(3)
      .testQ8(FullyConnectedSparseOperatorTester::Mode::Dynamic);
}

TEST(FULLY_CONNECTED_SPARSE_OP, small_batch_with_qmin_dynamic) {
  FullyConnectedSparseOperatorTester()
      .batchSize(12)
      .inputChannels(23)
      .outputChannels(19)
      .qmin(128)
      .iterations(3)
      .testQ8(FullyConnectedSparseOperatorTester::Mode::Dynamic);
}

TEST(FULLY_CONNECTED_SPARSE_OP, small_batch_with_qmax_dynamic) {
  FullyConnectedSparseOperatorTester()
      .batchSize(12)
      .inputChannels(23)
      .outputChannels(19)
      .qmax(128)
      .iterations(3)
      .testQ8(FullyConnectedSparseOperatorTester::Mode::Dynamic);
}

TEST(FULLY_CONNECTED_OP, integration_test_dynamic_prepacked) {
  FullyConnectedSparseOperatorTester()
      .batchSize(4)
      .inputChannels(4)
      .outputChannels(4)
      .iterations(3)
      .testQ8_prepacked(FullyConnectedSparseOperatorTester::Mode::Dynamic);
}

TEST(FULLY_CONNECTED_OP, zero_batch_dynamic_prepacked) {
  FullyConnectedSparseOperatorTester()
      .batchSize(0)
      .inputChannels(2)
      .outputChannels(2)
      .iterations(1)
      .testQ8_prepacked(FullyConnectedSparseOperatorTester::Mode::Dynamic);
}

TEST(FULLY_CONNECTED_OP, unit_batch_dynamic_prepacked) {
  FullyConnectedSparseOperatorTester()
      .batchSize(1)
      .inputChannels(23)
      .outputChannels(19)
      .iterations(3)
      .testQ8_prepacked(FullyConnectedSparseOperatorTester::Mode::Dynamic);
}

TEST(FULLY_CONNECTED_OP, unit_batch_with_qmin_dynamic_prepacked) {
  FullyConnectedSparseOperatorTester()
      .batchSize(1)
      .inputChannels(23)
      .outputChannels(19)
      .qmin(128)
      .iterations(3)
      .testQ8_prepacked(FullyConnectedSparseOperatorTester::Mode::Dynamic);
}

TEST(FULLY_CONNECTED_OP, unit_batch_with_qmax_dynamic_prepacked) {
  FullyConnectedSparseOperatorTester()
      .batchSize(1)
      .inputChannels(23)
      .outputChannels(19)
      .qmax(128)
      .iterations(3)
      .testQ8_prepacked(FullyConnectedSparseOperatorTester::Mode::Dynamic);
}

TEST(FULLY_CONNECTED_OP, unit_batch_with_input_stride_dynamic_prepacked) {
  FullyConnectedSparseOperatorTester()
      .batchSize(1)
      .inputChannels(23)
      .inputStride(28)
      .outputChannels(19)
      .iterations(3)
      .testQ8_prepacked(FullyConnectedSparseOperatorTester::Mode::Dynamic);
}

TEST(FULLY_CONNECTED_OP, unit_batch_with_output_stride_dynamic_prepacked) {
  FullyConnectedSparseOperatorTester()
      .batchSize(1)
      .inputChannels(23)
      .outputChannels(19)
      .outputStride(29)
      .iterations(3)
      .testQ8_prepacked(FullyConnectedSparseOperatorTester::Mode::Dynamic);
}

TEST(FULLY_CONNECTED_OP, small_batch_dynamic_prepacked) {
  FullyConnectedSparseOperatorTester()
      .batchSize(12)
      .inputChannels(23)
      .outputChannels(19)
      .iterations(3)
      .testQ8_prepacked(FullyConnectedSparseOperatorTester::Mode::Dynamic);
}

TEST(FULLY_CONNECTED_OP, small_batch_with_qmin_dynamic_prepacked) {
  FullyConnectedSparseOperatorTester()
      .batchSize(12)
      .inputChannels(23)
      .outputChannels(19)
      .qmin(128)
      .iterations(3)
      .testQ8_prepacked(FullyConnectedSparseOperatorTester::Mode::Dynamic);
}

TEST(FULLY_CONNECTED_OP, small_batch_with_qmax_dynamic_prepacked) {
  FullyConnectedSparseOperatorTester()
      .batchSize(13)
      .inputChannels(23)
      .outputChannels(19)
      .qmax(128)
      .iterations(3)
      .testQ8_prepacked(FullyConnectedSparseOperatorTester::Mode::Dynamic);
}
>>>>>>> e7ec7274
<|MERGE_RESOLUTION|>--- conflicted
+++ resolved
@@ -10,10 +10,9 @@
 
 #include "fully-connected-sparse-operator-tester.h"
 
-<<<<<<< HEAD
 #define SPARSE_OP_TEST(ROW_BS, COL_BS) \
  \
-TEST(FULLY_CONNECTED_OP_##ROW_BS ## x ##COL_BS, \
+TEST(FULLY_CONNECTED_SPARSE_OP_##ROW_BS ## x ##COL_BS, \
     integration_test_dynamic_prepacked) { \
   FullyConnectedSparseOperatorTester() \
       .batchSize(4) \
@@ -25,7 +24,7 @@
       .testQ8_prepacked(FullyConnectedSparseOperatorTester::Mode::Dynamic); \
 } \
  \
-TEST(FULLY_CONNECTED_OP_##ROW_BS ## x ##COL_BS, \
+TEST(FULLY_CONNECTED_SPARSE_OP_##ROW_BS ## x ##COL_BS, \
     zero_batch_dynamic_prepacked) { \
   FullyConnectedSparseOperatorTester() \
       .batchSize(0) \
@@ -37,7 +36,7 @@
       .testQ8_prepacked(FullyConnectedSparseOperatorTester::Mode::Dynamic); \
 } \
  \
-TEST(FULLY_CONNECTED_OP_##ROW_BS ## x ##COL_BS, \
+TEST(FULLY_CONNECTED_SPARSE_OP_##ROW_BS ## x ##COL_BS, \
     unit_batch_dynamic_prepacked) { \
   FullyConnectedSparseOperatorTester() \
       .batchSize(1) \
@@ -49,7 +48,7 @@
       .testQ8_prepacked(FullyConnectedSparseOperatorTester::Mode::Dynamic); \
 } \
  \
-TEST(FULLY_CONNECTED_OP_##ROW_BS ## x ##COL_BS, \
+TEST(FULLY_CONNECTED_SPARSE_OP_##ROW_BS ## x ##COL_BS, \
     unit_batch_with_qmin_dynamic_prepacked) { \
   FullyConnectedSparseOperatorTester() \
       .batchSize(1) \
@@ -62,7 +61,7 @@
       .testQ8_prepacked(FullyConnectedSparseOperatorTester::Mode::Dynamic); \
 } \
  \
-TEST(FULLY_CONNECTED_OP_##ROW_BS ## x ##COL_BS, \
+TEST(FULLY_CONNECTED_SPARSE_OP_##ROW_BS ## x ##COL_BS, \
     unit_batch_with_qmax_dynamic_prepacked) { \
   FullyConnectedSparseOperatorTester() \
       .batchSize(1) \
@@ -75,7 +74,7 @@
       .testQ8_prepacked(FullyConnectedSparseOperatorTester::Mode::Dynamic); \
 } \
  \
-TEST(FULLY_CONNECTED_OP_##ROW_BS ## x ##COL_BS, \
+TEST(FULLY_CONNECTED_SPARSE_OP_##ROW_BS ## x ##COL_BS, \
     unit_batch_with_input_stride_dynamic_prepacked) { \
   FullyConnectedSparseOperatorTester() \
       .batchSize(1) \
@@ -88,7 +87,7 @@
       .testQ8_prepacked(FullyConnectedSparseOperatorTester::Mode::Dynamic); \
 } \
  \
-TEST(FULLY_CONNECTED_OP_##ROW_BS ## x ##COL_BS, \
+TEST(FULLY_CONNECTED_SPARSE_OP_##ROW_BS ## x ##COL_BS, \
     unit_batch_with_output_stride_dynamic_prepacked) { \
   FullyConnectedSparseOperatorTester() \
       .batchSize(1) \
@@ -101,7 +100,7 @@
       .testQ8_prepacked(FullyConnectedSparseOperatorTester::Mode::Dynamic); \
 } \
  \
-TEST(FULLY_CONNECTED_OP_##ROW_BS ## x ##COL_BS, \
+TEST(FULLY_CONNECTED_SPARSE_OP_##ROW_BS ## x ##COL_BS, \
     small_batch_dynamic_prepacked) { \
   FullyConnectedSparseOperatorTester() \
       .batchSize(12) \
@@ -113,7 +112,7 @@
       .testQ8_prepacked(FullyConnectedSparseOperatorTester::Mode::Dynamic); \
 } \
  \
-TEST(FULLY_CONNECTED_OP_##ROW_BS ## x ##COL_BS, \
+TEST(FULLY_CONNECTED_SPARSE_OP_##ROW_BS ## x ##COL_BS, \
     small_batch_with_qmin_dynamic_prepacked) { \
   FullyConnectedSparseOperatorTester() \
       .batchSize(12) \
@@ -126,7 +125,7 @@
       .testQ8_prepacked(FullyConnectedSparseOperatorTester::Mode::Dynamic); \
 } \
  \
-TEST(FULLY_CONNECTED_OP_##ROW_BS ## x ##COL_BS, \
+TEST(FULLY_CONNECTED_SPARSE_OP_##ROW_BS ## x ##COL_BS, \
     small_batch_with_qmax_dynamic_prepacked) { \
   FullyConnectedSparseOperatorTester() \
       .batchSize(13) \
@@ -142,197 +141,4 @@
 SPARSE_OP_TEST(1, 4)
 #if CPUINFO_ARCH_ARM || CPUINFO_ARCH_ARM64
 SPARSE_OP_TEST(8, 1)
-#endif
-=======
-TEST(FULLY_CONNECTED_SPARSE_OP, integration_test_dynamic) {
-  FullyConnectedSparseOperatorTester()
-      .batchSize(4)
-      .inputChannels(4)
-      .outputChannels(4)
-      .iterations(3)
-      .testQ8(FullyConnectedSparseOperatorTester::Mode::Dynamic);
-}
-
-TEST(FULLY_CONNECTED_SPARSE_OP, zero_batch_dynamic) {
-  FullyConnectedSparseOperatorTester()
-      .batchSize(0)
-      .inputChannels(2)
-      .outputChannels(2)
-      .iterations(1)
-      .testQ8(FullyConnectedSparseOperatorTester::Mode::Dynamic);
-}
-
-TEST(FULLY_CONNECTED_SPARSE_OP, unit_batch_dynamic) {
-  FullyConnectedSparseOperatorTester()
-      .batchSize(1)
-      .inputChannels(23)
-      .outputChannels(19)
-      .iterations(3)
-      .testQ8(FullyConnectedSparseOperatorTester::Mode::Dynamic);
-}
-
-TEST(FULLY_CONNECTED_SPARSE_OP, unit_batch_with_qmin_dynamic) {
-  FullyConnectedSparseOperatorTester()
-      .batchSize(1)
-      .inputChannels(23)
-      .outputChannels(19)
-      .qmin(128)
-      .iterations(3)
-      .testQ8(FullyConnectedSparseOperatorTester::Mode::Dynamic);
-}
-
-TEST(FULLY_CONNECTED_SPARSE_OP, unit_batch_with_qmax_dynamic) {
-  FullyConnectedSparseOperatorTester()
-      .batchSize(1)
-      .inputChannels(23)
-      .outputChannels(19)
-      .qmax(128)
-      .iterations(3)
-      .testQ8(FullyConnectedSparseOperatorTester::Mode::Dynamic);
-}
-
-TEST(FULLY_CONNECTED_SPARSE_OP, unit_batch_with_input_stride_dynamic) {
-  FullyConnectedSparseOperatorTester()
-      .batchSize(1)
-      .inputChannels(23)
-      .inputStride(28)
-      .outputChannels(19)
-      .iterations(3)
-      .testQ8(FullyConnectedSparseOperatorTester::Mode::Dynamic);
-}
-
-TEST(FULLY_CONNECTED_SPARSE_OP, unit_batch_with_output_stride_dynamic) {
-  FullyConnectedSparseOperatorTester()
-      .batchSize(1)
-      .inputChannels(23)
-      .outputChannels(19)
-      .outputStride(29)
-      .iterations(3)
-      .testQ8(FullyConnectedSparseOperatorTester::Mode::Dynamic);
-}
-
-TEST(FULLY_CONNECTED_SPARSE_OP, small_batch_dynamic) {
-  FullyConnectedSparseOperatorTester()
-      .batchSize(12)
-      .inputChannels(23)
-      .outputChannels(19)
-      .iterations(3)
-      .testQ8(FullyConnectedSparseOperatorTester::Mode::Dynamic);
-}
-
-TEST(FULLY_CONNECTED_SPARSE_OP, small_batch_with_qmin_dynamic) {
-  FullyConnectedSparseOperatorTester()
-      .batchSize(12)
-      .inputChannels(23)
-      .outputChannels(19)
-      .qmin(128)
-      .iterations(3)
-      .testQ8(FullyConnectedSparseOperatorTester::Mode::Dynamic);
-}
-
-TEST(FULLY_CONNECTED_SPARSE_OP, small_batch_with_qmax_dynamic) {
-  FullyConnectedSparseOperatorTester()
-      .batchSize(12)
-      .inputChannels(23)
-      .outputChannels(19)
-      .qmax(128)
-      .iterations(3)
-      .testQ8(FullyConnectedSparseOperatorTester::Mode::Dynamic);
-}
-
-TEST(FULLY_CONNECTED_OP, integration_test_dynamic_prepacked) {
-  FullyConnectedSparseOperatorTester()
-      .batchSize(4)
-      .inputChannels(4)
-      .outputChannels(4)
-      .iterations(3)
-      .testQ8_prepacked(FullyConnectedSparseOperatorTester::Mode::Dynamic);
-}
-
-TEST(FULLY_CONNECTED_OP, zero_batch_dynamic_prepacked) {
-  FullyConnectedSparseOperatorTester()
-      .batchSize(0)
-      .inputChannels(2)
-      .outputChannels(2)
-      .iterations(1)
-      .testQ8_prepacked(FullyConnectedSparseOperatorTester::Mode::Dynamic);
-}
-
-TEST(FULLY_CONNECTED_OP, unit_batch_dynamic_prepacked) {
-  FullyConnectedSparseOperatorTester()
-      .batchSize(1)
-      .inputChannels(23)
-      .outputChannels(19)
-      .iterations(3)
-      .testQ8_prepacked(FullyConnectedSparseOperatorTester::Mode::Dynamic);
-}
-
-TEST(FULLY_CONNECTED_OP, unit_batch_with_qmin_dynamic_prepacked) {
-  FullyConnectedSparseOperatorTester()
-      .batchSize(1)
-      .inputChannels(23)
-      .outputChannels(19)
-      .qmin(128)
-      .iterations(3)
-      .testQ8_prepacked(FullyConnectedSparseOperatorTester::Mode::Dynamic);
-}
-
-TEST(FULLY_CONNECTED_OP, unit_batch_with_qmax_dynamic_prepacked) {
-  FullyConnectedSparseOperatorTester()
-      .batchSize(1)
-      .inputChannels(23)
-      .outputChannels(19)
-      .qmax(128)
-      .iterations(3)
-      .testQ8_prepacked(FullyConnectedSparseOperatorTester::Mode::Dynamic);
-}
-
-TEST(FULLY_CONNECTED_OP, unit_batch_with_input_stride_dynamic_prepacked) {
-  FullyConnectedSparseOperatorTester()
-      .batchSize(1)
-      .inputChannels(23)
-      .inputStride(28)
-      .outputChannels(19)
-      .iterations(3)
-      .testQ8_prepacked(FullyConnectedSparseOperatorTester::Mode::Dynamic);
-}
-
-TEST(FULLY_CONNECTED_OP, unit_batch_with_output_stride_dynamic_prepacked) {
-  FullyConnectedSparseOperatorTester()
-      .batchSize(1)
-      .inputChannels(23)
-      .outputChannels(19)
-      .outputStride(29)
-      .iterations(3)
-      .testQ8_prepacked(FullyConnectedSparseOperatorTester::Mode::Dynamic);
-}
-
-TEST(FULLY_CONNECTED_OP, small_batch_dynamic_prepacked) {
-  FullyConnectedSparseOperatorTester()
-      .batchSize(12)
-      .inputChannels(23)
-      .outputChannels(19)
-      .iterations(3)
-      .testQ8_prepacked(FullyConnectedSparseOperatorTester::Mode::Dynamic);
-}
-
-TEST(FULLY_CONNECTED_OP, small_batch_with_qmin_dynamic_prepacked) {
-  FullyConnectedSparseOperatorTester()
-      .batchSize(12)
-      .inputChannels(23)
-      .outputChannels(19)
-      .qmin(128)
-      .iterations(3)
-      .testQ8_prepacked(FullyConnectedSparseOperatorTester::Mode::Dynamic);
-}
-
-TEST(FULLY_CONNECTED_OP, small_batch_with_qmax_dynamic_prepacked) {
-  FullyConnectedSparseOperatorTester()
-      .batchSize(13)
-      .inputChannels(23)
-      .outputChannels(19)
-      .qmax(128)
-      .iterations(3)
-      .testQ8_prepacked(FullyConnectedSparseOperatorTester::Mode::Dynamic);
-}
->>>>>>> e7ec7274
+#endif