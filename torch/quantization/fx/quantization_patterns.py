--- conflicted
+++ resolved
@@ -33,11 +33,8 @@
     get_per_tensor_qparams,
     get_linear_prepack_op_for_dtype,
     create_qparam_nodes,
-<<<<<<< HEAD
-=======
     get_qconv_prepack_op,
     get_qconv_op,
->>>>>>> 6e4746c1
 )
 
 from .quantization_types import QuantizerCls
