#include <torch/csrc/jit/python/pybind_utils.h>

#include <torch/csrc/jit/python/python_ivalue.h>

namespace torch {
namespace jit {

IValue toIValue(py::handle obj, const TypePtr& type, c10::optional<int32_t> N) {
  switch (type->kind()) {
    case TypeKind::TensorType: {
      auto var = py::cast<autograd::Variable>(obj);
      if (var.is_sparse()) {
        TORCH_WARN_ONCE(
            "Using sparse tensors in TorchScript is experimental. Many optimization "
            "pathways have not been thoroughly tested with sparse tensors. Please "
            "include the fact that the network is running sparse tensors in any bug "
            "reports submitted.");
      }
      guardAgainstNamedTensor<autograd::Variable>(var);
      return var;
    }
    case TypeKind::FloatType:
      return py::cast<double>(obj);
    case TypeKind::IntType:
    // TODO(xintchen): Handling LayoutType and ScalarTypeType correctly.
    case TypeKind::LayoutType:
    case TypeKind::ScalarTypeType:
      if (THPDtype_Check(obj.ptr())) {
        auto dtype = reinterpret_cast<THPDtype*>(obj.ptr());
        return static_cast<int64_t>(dtype->scalar_type);
      }
      if (THPQScheme_Check(obj.ptr())) {
        auto qscheme = reinterpret_cast<THPQScheme*>(obj.ptr());
        return static_cast<uint8_t>(qscheme->qscheme);
      }
      if (THPLayout_Check(obj.ptr())) {
        auto layout = reinterpret_cast<THPLayout*>(obj.ptr());
        return static_cast<int8_t>(layout->layout);
      }
      return py::cast<int64_t>(obj);
    case TypeKind::NoneType:
      if (!obj.is_none()) {
        throw py::cast_error(
            c10::str("Cannot cast ", py::str(obj), " to None"));
      }
      return {};
    case TypeKind::BoolType:
      return py::cast<bool>(obj);
    case TypeKind::TupleType: {
      py::tuple tuple = py::cast<py::tuple>(obj);
      size_t tuple_size = tuple.size();
      auto tuple_type = type->cast<TupleType>();
      const auto& elem_types = tuple_type->elements();
      if (elem_types.size() != tuple_size) {
        throw py::cast_error(c10::str(
            "Object ",
            py::str(obj),
            " had a different number of elements than type ",
            type->repr_str()));
      }
      std::vector<IValue> values;
      values.reserve(tuple_size);
      for (size_t i = 0; i < tuple_size; ++i) {
        values.push_back(toIValue(tuple[i], elem_types[i]));
      }
      return tuple_type->name()
          ? c10::ivalue::Tuple::createNamed(std::move(values), tuple_type)
          : c10::ivalue::Tuple::create(std::move(values));
    }
    case TypeKind::StringType:
      return ConstantString::create(py::cast<std::string>(obj));
    case TypeKind::DeviceObjType: {
      auto device = reinterpret_cast<THPDevice*>(obj.ptr());
      return device->device;
    }
    case TypeKind::StreamObjType: {
      auto stream = reinterpret_cast<THPStream*>(obj.ptr());
      return static_cast<int64_t>(stream->cdata);
    }
    case TypeKind::ListType: {
      const auto& elem_type = type->expectRef<ListType>().getElementType();
      switch (elem_type->kind()) {
        // allows single int/float to be broadcasted to a fixed size list
        case TypeKind::IntType:
          if (!N || !py::isinstance<py::int_>(obj)) {
            return IValue(py::cast<std::vector<int64_t>>(obj));
          } else {
            int64_t value = py::cast<int64_t>(obj);
            c10::List<int64_t> repeated;
            repeated.reserve(*N);
            for (int i = 0; i < *N; ++i) {
              repeated.push_back(value);
            }
            return repeated;
          }
        case TypeKind::FloatType:
          if (!N || !py::isinstance<py::float_>(obj)) {
            return IValue(py::cast<std::vector<double>>(obj));
          } else {
            double value = py::cast<double>(obj);
            c10::List<double> repeated;
            repeated.reserve(*N);
            for (int i = 0; i < *N; ++i) {
              repeated.push_back(value);
            }
            return repeated;
          }
        case TypeKind::BoolType:
          return IValue(py::cast<std::vector<bool>>(obj));
        case TypeKind::TensorType:
          return IValue(py::cast<std::vector<at::Tensor>>(obj));
        default:
          return createGenericList(obj, elem_type);
      }
    }
    case TypeKind::DictType: {
      const auto& dict_type = type->expect<DictType>();
      return createGenericDict(
          py::cast<py::dict>(obj),
          dict_type->getKeyType(),
          dict_type->getValueType());
    }
    case TypeKind::OptionalType: {
      // check if it's a none obj since optional accepts NoneType
      if (obj.is_none()) {
        // check if it's a none obj since optional accepts NoneType
        // return an IValue() to denote a NoneType
        return {};
      }
      return toIValue(obj, type->expectRef<OptionalType>().getElementType());
    }
    case TypeKind::ClassType: {
      auto classType = type->expect<ClassType>();
      if (auto mod = as_module(py::cast<py::object>(obj))) {
        // if obj is already a ScriptModule, just return its ivalue
        return mod.value()._ivalue();
      }
      // otherwise is a normal class object, we create a fresh
      // ivalue::Object to use from the py object.
      // 1. create a bare ivalue
      const size_t numAttrs = classType->numAttributes();
      auto cu = classType->compilation_unit();
      auto userObj = c10::ivalue::Object::create(
          c10::StrongTypePtr(cu, classType), numAttrs);

      // 2. copy all the contained types
      for (size_t slot = 0; slot < numAttrs; slot++) {
        const auto& attrType = classType->getAttribute(slot);
        const auto& attrName = classType->getAttributeName(slot);

        if (!py::hasattr(obj, attrName.c_str())) {
          throw py::cast_error(c10::str(
              "Tried to cast object to type ",
              type->repr_str(),
              " but object",
              " was missing attribute ",
              attrName));
        }

        try {
          const auto& contained = py::getattr(obj, attrName.c_str());
          userObj->setSlot(slot, toIValue(contained, attrType));
        } catch (std::exception& e) {
          throw py::cast_error(c10::str(
              "Could not cast attribute '",
              attrName,
              "' to type ",
              attrType->repr_str(),
              ": ",
              e.what()));
        }
      }
      return userObj;
    }
    case TypeKind::InterfaceType: {
      auto interfaceType = type->expect<InterfaceType>();
      // When converting an pyobj to an interface, we check if rhs
      // is module or normal torchscript class, get the type and ivalue
      // from them correspondingly.
      c10::ClassTypePtr classType = nullptr;
      IValue res;
      if (auto mod = as_module(py::cast<py::object>(obj))) {
        classType = mod.value().type();
        res = mod.value()._ivalue();
      } else {
        // We inspect the value to found the compiled TorchScript class
        // and then create a ivalue::Object from that class type.
        py::str qualified_name = py::module::import("torch._jit_internal")
                                     .attr("_qualified_name")(obj.get_type());
        auto pyCu = get_python_cu();
        classType = pyCu->get_class(c10::QualifiedName(qualified_name));
        if (!classType) {
          throw std::runtime_error(c10::str(
              "Assigning the object ",
              py::str(obj),
              " to an interface fails because the value is not "
              "a TorchScript compatible type, did you forget to",
              "turn it into a user defined TorchScript class?"));
        }
        res = toIValue(obj, classType);
      }
      // check if the classType conform with the interface or not
      std::stringstream why_not;
      if (!classType->isSubtypeOfExt(interfaceType, &why_not)) {
        throw py::cast_error(c10::str(
            "Object ",
            py::str(obj),
            " is not compatible with interface ",
            interfaceType->repr_str(),
            "\n",
            why_not.str()));
      }
      return res;
    }
    case TypeKind::NumberType: {
      if (THPDtype_Check(obj.ptr())) {
        auto dtype = reinterpret_cast<THPDtype*>(obj.ptr());
        return static_cast<int64_t>(dtype->scalar_type);
      }
      if (THPQScheme_Check(obj.ptr())) {
        auto qscheme = reinterpret_cast<THPQScheme*>(obj.ptr());
        return static_cast<uint8_t>(qscheme->qscheme);
      }
      if (THPLayout_Check(obj.ptr())) {
        auto layout = reinterpret_cast<THPLayout*>(obj.ptr());
        return static_cast<int8_t>(layout->layout);
      }
      if (py::isinstance<py::int_>(obj)) {
        return py::cast<int64_t>(obj);
      } else if (py::isinstance<py::float_>(obj)) {
        return py::cast<double>(obj);
      } else {
        throw py::cast_error(
            c10::str("Cannot cast ", py::str(obj), " to ", type->repr_str()));
      }
    }
    case TypeKind::RRefType: {
#ifdef USE_RPC
      return obj.cast<torch::distributed::rpc::PyRRef>().toIValue();
#else
      AT_ERROR("RRef is only supported with the distributed package");
#endif
    } break;
    case TypeKind::PyObjectType: {
      return c10::ivalue::ConcretePyObjectHolder::create(obj);
    }
    case TypeKind::CapsuleType: {
      return IValue::make_capsule(py::cast<c10::Capsule>(obj).obj_ptr);
    }
    case TypeKind::FutureType: {
      return obj.cast<std::shared_ptr<PythonFutureWrapper>>()->fut;
    }
    case TypeKind::AnyType:
      return toTypeInferredIValue(obj);
    case TypeKind::FunctionType:
    case TypeKind::GeneratorType:
    case TypeKind::StorageType:
    case TypeKind::QuantizerType:
    case TypeKind::VarType:
    case TypeKind::QSchemeType:
    case TypeKind::AnyListType:
    case TypeKind::AnyTupleType:
    case TypeKind::AnyClassType:
    case TypeKind::AnyEnumType:
      break;
    case TypeKind::ComplexDoubleType:
<<<<<<< HEAD
       AT_ASSERT(false);
=======
      AT_ASSERT(false);
>>>>>>> 233e4ebd
    case TypeKind::EnumType:
      EnumTypePtr enum_type = type->expect<EnumType>();
      py::object py_obj = py::reinterpret_borrow<py::object>(obj);
      std::string name = py::cast<std::string>(obj.attr("name"));
      IValue value = toIValue(obj.attr("value"), enum_type->getValueType(), {});
      auto enum_holder =
          c10::make_intrusive<c10::ivalue::EnumHolder>(enum_type, name, value);
      return IValue(enum_holder);
  }
  throw py::cast_error(c10::str(
      "toIValue() cannot handle converting to type: ", type->repr_str()));
}

} // namespace jit
} // namespace torch<|MERGE_RESOLUTION|>--- conflicted
+++ resolved
@@ -264,11 +264,7 @@
     case TypeKind::AnyEnumType:
       break;
     case TypeKind::ComplexDoubleType:
-<<<<<<< HEAD
-       AT_ASSERT(false);
-=======
       AT_ASSERT(false);
->>>>>>> 233e4ebd
     case TypeKind::EnumType:
       EnumTypePtr enum_type = type->expect<EnumType>();
       py::object py_obj = py::reinterpret_borrow<py::object>(obj);
