--- conflicted
+++ resolved
@@ -3204,14 +3204,10 @@
         @unittest.skipIf(
             BACKEND == "nccl", "nccl does not support DDP on CPU models"
         )
-<<<<<<< HEAD
-        def test_ddp_logging_data(self):
+        def test_ddp_logging_data_cpu(self):
             def parse_env(var):
                 return os.environ[var] if var in os.environ else "N/A"
 
-=======
-        def test_ddp_logging_data_cpu(self):
->>>>>>> 4ab2f171
             group, group_id, rank = self._init_global_test()
             model_DDP = copy.deepcopy(DDP_NET)
             model_DDP = nn.parallel.DistributedDataParallel(model_DDP)
